"""
    present_values(interest, cashflows, timepoints)

Efficiently calculate a vector representing the present value of the given cashflows at each period prior to the given timepoint.

# Examples
```julia-repl
julia> present_values(0.00, [1,1,1])
[3,2,1]

julia> present_values(ForwardYield([0.1,0.2]), [10,20],[0,1]) # after `using FinanceModels`
2-element Vector{Float64}:
 28.18181818181818
 18.18181818181818
```

"""
function present_values(interest, cashflows, times=eachindex(cashflows))
    present_values_accumulator(interest, cashflows, times)
end

function present_values_accumulator(interest, cashflows, times, pvs=[0.0])
    from_time = length(times) == 1 ? 0.0 : times[end-1]
<<<<<<< HEAD
    pv = discount(interest, from_time, last(times)) * (first(pvs) + last(cashflows))
=======
    pv = FinanceCore.discount(interest, from_time, last(times)) * (first(pvs) + last(cashflows))
>>>>>>> b1574f18
    pvs = pushfirst!(pvs, pv)

    if length(cashflows) > 1

        new_cfs = @view cashflows[1:end-1]
        new_times = @view times[1:end-1]
        return present_values_accumulator(interest, new_cfs, new_times, pvs)
    else
        # last discount and return
        return pvs[1:end-1] # end-1 get rid of trailing 0.0
    end
end


"""
    price(...)

The absolute value of the `present_value(...)`. 

# Extended help

Using `price` can be helpful if the directionality of the value doesn't matter. For example, in the common usage, duration is more interested in the change in price than present value, so `price` is used there.
"""
price(x1, x2) = FinanceCore.present_value(x1, x2) |> abs
price(x1, x2, x3) = FinanceCore.present_value(x1, x2, x3) |> abs

"""
    breakeven(yield, cashflows::Vector)
    breakeven(yield, cashflows::Vector,times::Vector)

Calculate the time when the accumulated cashflows breakeven given the yield.

Assumptions:

- cashflows occur at the end of the period
- cashflows evenly spaced with the first one occuring at time zero if `times` not given

Returns `nothing` if cashflow stream never breaks even.

```jldoctest
julia> breakeven(0.10, [-10,1,2,3,4,8])
5

julia> breakeven(0.10, [-10,15,2,3,4,8])
1

julia> breakeven(0.10, [-10,-15,2,3,4,8]) # returns the `nothing` value


```
"""
function breakeven(y, cashflows, timepoints=(eachindex(cashflows) .- 1))
    accum = 0.0
    last_neg = nothing

    # `amount` and `timepoint` allow to generically handle `Cashflow`s and amount/time vectors
    accum += FinanceCore.amount(cashflows[1])
    if accum >= 0 && isnothing(last_neg)
        last_neg = FinanceCore.timepoint(cashflows[1], timepoints[1])
    end

    for i in 2:length(cashflows)
        # accumulate the flow from each timepoint to the next
        a = FinanceCore.timepoint(cashflows[i-1], timepoints[i-1])
        b = FinanceCore.timepoint(cashflows[i], timepoints[i])
<<<<<<< HEAD
        accum *= accumulation(y, a, b)
=======
        accum *= FinanceCore.accumulation(y, a, b)
>>>>>>> b1574f18
        accum += FinanceCore.amount(cashflows[i])

        if accum >= 0 && isnothing(last_neg)
            last_neg = b
        elseif accum < 0
            last_neg = nothing
        end
    end

    return last_neg

end


abstract type Duration end

struct Macaulay <: Duration end
struct Modified <: Duration end
struct DV01 <: Duration end

abstract type KeyRateDuration <: Duration end


"""
    KeyRatePar(timepoint,shift=0.001) <: KeyRateDuration

Shift the par curve by the given amount at the given timepoint. Use in conjunction with `duration` to calculate the key rate duration. 

Unlike other duration statistics which are computed using analytic derivatives, `KeyRateDuration`s are computed via a shift-and-compute the yield curve approach.

`KeyRatePar` is more commonly reported (than [`KayRateZero`](@ref)) in the fixed income markets, even though the latter has more analytically attractive properties. See the discussion of KeyRateDuration in the FinanceModels.jl docs.

"""
struct KeyRatePar{T,R} <: KeyRateDuration
    timepoint::T
    shift::R
    KeyRatePar(timepoint, shift=0.001) = new{typeof(timepoint),typeof(shift)}(timepoint, shift)
end

"""
    KeyRateZero(timepoint,shift=0.001) <: KeyRateDuration

Shift the par curve by the given amount at the given timepoint. Use in conjunction with `duration` to calculate the key rate duration.

Unlike other duration statistics which are computed using analytic derivatives, `KeyRateDuration` is computed via a shift-and-compute the yield curve approach.

`KeyRateZero` is less commonly reported (than [`KayRatePar`](@ref)) in the fixed income markets, even though the latter has more analytically attractive properties. See the discussion of KeyRateDuration in the FinanceModels.jl docs.
"""
struct KeyRateZero{T,R} <: KeyRateDuration
    timepoint::T
    shift::R
    KeyRateZero(timepoint, shift=0.001) = new{typeof(timepoint),typeof(shift)}(timepoint, shift)
end

"""
    KeyRate(timepoints,shift=0.001)

A convenience constructor for [`KeyRateZero`](@ref). 

## Extended Help
[`KeyRateZero`](@ref) is chosen as the default constructor because it has more attractive properties than [`KeyRatePar`](@ref):

- rates after the key `timepoint` remain unaffected by the `shift`
  - e.g. this causes a 6-year zero coupon bond would have a negative duration if the 5-year par rate was used


"""
KeyRate = KeyRateZero

""" 
    duration(Macaulay(),interest_rate,cfs,times)
    duration(Modified(),interest_rate,cfs,times)
    duration(DV01(),interest_rate,cfs,times)
    duration(interest_rate,cfs,times)             # Modified Duration
    duration(interest_rate,valuation_function)    # Modified Duration

Calculates the Macaulay, Modified, or DV01 duration. `times` may be ommitted and the valuation will assume evenly spaced cashflows starting at the end of the first period.

Note that the calculated duration will depend on the periodicity convention of the `interest_rate`: a `Periodic` yield (or yield model with that convention) will be a slightly different computed duration than a `Continous` which follows from the present value differing according to the periodicity.

When not given `Modified()` or `Macaulay()` as an argument, will default to `Modified()`.

- Modified duration: the relative change per point of yield change.
- Macaulay: the cashflow-weighted average time.
- DV01: the absolute change per basis point (hundredth of a percentage point).

# Examples

Using vectors of cashflows and times
```julia-repl
julia> times = 1:5;

julia> cfs = [0,0,0,0,100];

julia> duration(0.03,cfs,times)
4.854368932038835

julia> duration(Periodic(0.03,1),cfs,times)
4.854368932038835

julia> duration(Continuous(0.03),cfs,times)
5.0

julia> duration(Macaulay(),0.03,cfs,times)
5.0

julia> duration(Modified(),0.03,cfs,times)
4.854368932038835

julia> convexity(0.03,cfs,times)
28.277877274012614

```

Using any given value function: 

```julia-repl
julia> lump_sum_value(amount,years,i) = amount / (1 + i ) ^ years
julia> my_lump_sum_value(i) = lump_sum_value(100,5,i)
julia> duration(0.03,my_lump_sum_value)
4.854368932038835
julia> convexity(0.03,my_lump_sum_value)
28.277877274012617

```
"""
function duration(::Macaulay, yield, cfs, times)
    return sum(FinanceCore.timepoint.(cfs, times) .* price.(yield, cfs, times) / price(yield, cfs, times))
end

function duration(::Modified, yield, cfs, times)
    D(i) = price(i, cfs, times)
    return duration(yield, D)
end

function duration(yield, valuation_function::T) where {T<:Function}
    D(i) = log(valuation_function(i + yield))
    δV = -ForwardDiff.derivative(D, 0.0)
end

function duration(yield, cfs, times)
    return duration(Modified(), yield, vec(cfs), times)
end
function duration(yield, cfs)
    times = 1:length(cfs)
    return duration(Modified(), yield, cfs, times)
end

function duration(::DV01, yield, cfs, times)
    return duration(DV01(), yield, i -> price(i, vec(cfs), times))
end
function duration(d::Duration, yield, cfs)
    times = 1:length(cfs)
    return duration(d, yield, vec(cfs), times)
end

function duration(::DV01, yield, valuation_function::Y) where {Y<:Function}
    return duration(yield, valuation_function) * valuation_function(yield) / 10000
end

""" 
    convexity(yield,cfs,times)
    convexity(yield,valuation_function)

Calculates the convexity.
    - `yield` should be a fixed effective yield (e.g. `0.05`).
    - `times` may be omitted and it will assume `cfs` are evenly spaced beginning at the end of the first period.

# Examples

Using vectors of cashflows and times
```julia-repl
julia> times = 1:5
julia> cfs = [0,0,0,0,100]
julia> duration(0.03,cfs,times)
4.854368932038834
julia> duration(Macaulay(),0.03,cfs,times)
5.0
julia> duration(Modified(),0.03,cfs,times)
4.854368932038835
julia> convexity(0.03,cfs,times)
28.277877274012614

```

Using any given value function: 

```julia-repl
julia> lump_sum_value(amount,years,i) = amount / (1 + i ) ^ years
julia> my_lump_sum_value(i) = lump_sum_value(100,5,i)
julia> duration(0.03,my_lump_sum_value)
4.854368932038835
julia> convexity(0.03,my_lump_sum_value)
28.277877274012617

```

"""
function convexity(yield, cfs, times)
    return convexity(yield, i -> price(i, cfs, times))
end

function convexity(yield, cfs)
    times = 1:length(cfs)
    return convexity(yield, i -> price(i, cfs, times))
end

function convexity(yield, valuation_function::T) where {T<:Function}
    v(x) = abs(valuation_function(yield + x[1]))
    ∂²P = ForwardDiff.hessian(v, [0.0])
    return ∂²P[1] / v([0.0])
end


"""
    duration(keyrate::KeyRateDuration,curve,cashflows)    
    duration(keyrate::KeyRateDuration,curve,cashflows,timepoints)
    duration(keyrate::KeyRateDuration,curve,cashflows,timepoints,krd_points)

Calculate the key rate duration by shifting the **zero** (not par) curve by the kwarg `shift` at the timepoint specified by a KeyRateDuration(time).

The approach is to carve up the curve into `krd_points` (default is the unit steps between `1` and  the last timepoint of the casfhlows). The 
zero rate corresponding to the timepoint within the `KeyRateDuration` is shifted by `shift` (specified by the `KeyRateZero` or `KeyRatePar` constructors. A new curve is created from the shifted rates. This means that the 
"width" of the shifted section is ± 1 time period, unless specific points are specified via `krd_points`.

The `curve` may be any FinanceModels.jl curve (e.g. does not have to be a curve constructed via `FinanceModels.Zero(...)`).

!!! Experimental: Due to the paucity of examples in the literature, this feature does not have unit tests like the rest of JuliaActuary functionality. Additionally, the API may change in a future major/minor version update.

# Examples


```julia-repl
julia> riskfree_maturities = [0.5, 1.0, 1.5, 2.0];

julia> riskfree    = [0.05, 0.058, 0.064,0.068];

julia> rf_curve = FinanceModels.Zero(riskfree,riskfree_maturities);

julia> cfs = [10,10,10,10,10];

julia> duration(KeyRate(1),rf_curve,cfs)
8.932800152336995

```

# Extended Help

Key Rate Duration is not a well specified topic in the literature and in practice. The reference below suggest that shocking the par curve is more common 
in practice, but that the zero curve produces more consistent results. Future versions may support shifting the par curve.

References: 
- [Quant Finance Stack Exchange: To compute key rate duration, shall I use par curve or zero curve?](https://quant.stackexchange.com/questions/33891/to-compute-key-rate-duration-shall-i-use-par-curve-or-zero-curve)
- (Financial Exam Help 123](http://www.financialexamhelp123.com/key-rate-duration/)

"""
function duration(keyrate::KeyRateDuration, curve, cashflows, timepoints, krd_points)
    shift = keyrate.shift
    curve_up = _krd_new_curve(keyrate, curve, krd_points)
    curve_down = _krd_new_curve(opposite(keyrate), curve, krd_points)
    price = pv(curve, cashflows, timepoints)
    price_up = pv(curve_up, cashflows, timepoints)
    price_down = pv(curve_down, cashflows, timepoints)


    return (price_down - price_up) / (2 * shift * price)

end

opposite(kr::KeyRateZero) = KeyRateZero(kr.timepoint, -kr.shift)
opposite(kr::KeyRatePar) = KeyRatePar(kr.timepoint, -kr.shift)

function _krd_new_curve(keyrate::KeyRateZero, curve, krd_points)
    curve_times = krd_points
    shift = keyrate.shift

    zeros = FinanceModels.zero.(curve, curve_times)

    zero_index = findfirst(==(keyrate.timepoint), curve_times)

    target_rate = zeros[zero_index]

    zeros[zero_index] += FinanceModels.Rate(shift, target_rate.compounding)

<<<<<<< HEAD
    new_curve = fit(Spline.Linear(), FinanceModels.ZCBYield.(zeros, curve_times), FinanceModels.Fit.Bootstrap())
=======
    new_curve = FinanceModels.fit(FinanceModels.Spline.Linear(), FinanceModels.ZCBYield.(zeros, curve_times), FinanceModels.Fit.Bootstrap())
>>>>>>> b1574f18

    return new_curve
end

function _krd_new_curve(keyrate::KeyRatePar, curve, krd_points)
    curve_times = krd_points
    shift = keyrate.shift

    pars = FinanceModels.par.(curve, curve_times)

    zero_index = findfirst(==(keyrate.timepoint), curve_times)

    target_rate = pars[zero_index]
    pars[zero_index] += FinanceModels.Rate(shift, target_rate.compounding)

<<<<<<< HEAD
    new_curve = fit(Spline.Linear(), FinanceModels.ParYield.(pars, curve_times), FinanceModels.Fit.Bootstrap())
=======
    new_curve = FinanceModels.fit(FinanceModels.Spline.Linear(), FinanceModels.ParYield.(pars, curve_times), FinanceModels.Fit.Bootstrap())
>>>>>>> b1574f18

    return new_curve
end

function duration(keyrate::KeyRateDuration, curve, cashflows, timepoints)
    krd_points = 1:maximum(timepoints)
    return duration(keyrate, curve, cashflows, timepoints, krd_points)

end

function duration(keyrate::KeyRateDuration, curve, cashflows)
    timepoints = eachindex(cashflows)
    krd_points = 1:maximum(timepoints)
    return duration(keyrate, curve, cashflows, timepoints, krd_points)

end

""" 
    spread(curve1,curve2,cashflows)

Return the solved-for constant spread to add to `curve1` in order to equate the discounted `cashflows` with `curve2`

# Examples

```julia-repl
spread(0.04, 0.05, cfs)
Rate{Float64, Periodic}(0.010000000000000009, Periodic(1))
```
"""
function spread(curve1, curve2, cashflows, times=eachindex(cashflows))
    times = FinanceCore.timepoint.(cashflows, times)
    cashflows = FinanceCore.amount.(cashflows)
    pv1 = pv(curve1, cashflows, times)
    pv2 = pv(curve2, cashflows, times)
    irr1 = irr([-pv1; cashflows], [0.0; times])
    irr2 = irr([-pv2; cashflows], [0.0; times])

    return irr2 - irr1

end

"""
    moic(cashflows<:AbstractArray)

The multiple on invested capital ("moic") is the un-discounted sum of distributions divided by the sum of the contributions. The function assumes that negative numbers in the array represent contributions and positive numbers represent distributions.

# Examples

```julia-repl
julia> moic([-10,20,30])
5.0
```

"""
function moic(cfs::T) where {T<:AbstractArray}
    returned = sum(FinanceCore.amount(cf) for cf in cfs if FinanceCore.amount(cf) > 0)
    invested = -sum(FinanceCore.amount(cf) for cf in cfs if FinanceCore.amount(cf) < 0)
    return returned / invested
end<|MERGE_RESOLUTION|>--- conflicted
+++ resolved
@@ -21,11 +21,7 @@
 
 function present_values_accumulator(interest, cashflows, times, pvs=[0.0])
     from_time = length(times) == 1 ? 0.0 : times[end-1]
-<<<<<<< HEAD
-    pv = discount(interest, from_time, last(times)) * (first(pvs) + last(cashflows))
-=======
     pv = FinanceCore.discount(interest, from_time, last(times)) * (first(pvs) + last(cashflows))
->>>>>>> b1574f18
     pvs = pushfirst!(pvs, pv)
 
     if length(cashflows) > 1
@@ -91,11 +87,7 @@
         # accumulate the flow from each timepoint to the next
         a = FinanceCore.timepoint(cashflows[i-1], timepoints[i-1])
         b = FinanceCore.timepoint(cashflows[i], timepoints[i])
-<<<<<<< HEAD
-        accum *= accumulation(y, a, b)
-=======
         accum *= FinanceCore.accumulation(y, a, b)
->>>>>>> b1574f18
         accum += FinanceCore.amount(cashflows[i])
 
         if accum >= 0 && isnothing(last_neg)
@@ -380,11 +372,7 @@
 
     zeros[zero_index] += FinanceModels.Rate(shift, target_rate.compounding)
 
-<<<<<<< HEAD
-    new_curve = fit(Spline.Linear(), FinanceModels.ZCBYield.(zeros, curve_times), FinanceModels.Fit.Bootstrap())
-=======
     new_curve = FinanceModels.fit(FinanceModels.Spline.Linear(), FinanceModels.ZCBYield.(zeros, curve_times), FinanceModels.Fit.Bootstrap())
->>>>>>> b1574f18
 
     return new_curve
 end
@@ -400,11 +388,7 @@
     target_rate = pars[zero_index]
     pars[zero_index] += FinanceModels.Rate(shift, target_rate.compounding)
 
-<<<<<<< HEAD
-    new_curve = fit(Spline.Linear(), FinanceModels.ParYield.(pars, curve_times), FinanceModels.Fit.Bootstrap())
-=======
     new_curve = FinanceModels.fit(FinanceModels.Spline.Linear(), FinanceModels.ParYield.(pars, curve_times), FinanceModels.Fit.Bootstrap())
->>>>>>> b1574f18
 
     return new_curve
 end
